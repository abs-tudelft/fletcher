--- conflicted
+++ resolved
@@ -13,17 +13,13 @@
 set(CMAKE_CXX_FLAGS_DEBUG "-g")
 set(CMAKE_CXX_FLAGS_RELEASE "-Ofast -march=native")
 
-<<<<<<< HEAD
 if (FLETCHER_PYTHON)
     set(CMAKE_CXX_FLAGS "${CMAKE_CXX_FLAGS} -D_GLIBCXX_USE_CXX11_ABI=0")
     include_directories(${PYARROW_DIR}/include)
     message("Building fletcher-common for Pyfletcher")
 endif()
 
-set(SOURCES
-=======
 set(COMMON_SOURCES
->>>>>>> 3615c61d
         src/common/arrow-utils.cc
         src/common/hex-view.cc)
 
