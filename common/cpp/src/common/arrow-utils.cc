// Copyright 2018 Delft University of Technology
//
// Licensed under the Apache License, Version 2.0 (the "License");
// you may not use this file except in compliance with the License.
// You may obtain a copy of the License at
//
//     http://www.apache.org/licenses/LICENSE-2.0
//
// Unless required by applicable law or agreed to in writing, software
// distributed under the License is distributed on an "AS IS" BASIS,
// WITHOUT WARRANTIES OR CONDITIONS OF ANY KIND, either express or implied.
// See the License for the specific language governing permissions and
// limitations under the License.

#include <memory>
#include <vector>
#include <iostream>

#include <arrow/type.h>
#include <arrow/buffer.h>
#include <arrow/record_batch.h>
#include <arrow/io/api.h>
#include <arrow/ipc/api.h>

#include "./arrow-utils.h"

namespace fletcher {

void flattenArrayBuffers(std::vector<arrow::Buffer *> *buffers, const std::shared_ptr<arrow::ArrayData> &array_data) {
  for (const auto &buf : array_data->buffers) {
    auto addr = buf.get();
    if (addr != nullptr) {
      buffers->push_back(addr);
    }
  }
  for (const auto &child : array_data->child_data) {
    flattenArrayBuffers(buffers, child);
  }
}

void flattenArrayBuffers(std::vector<arrow::Buffer *> *buffers, const std::shared_ptr<arrow::Array> &array) {
  // Because Arrow buffer order seems to be by convention and not by specification, handle these special cases:
  // This is to reverse the order of offset and values buffer to correspond with the hardware implementation.
<<<<<<< HEAD
  if (array->type() == arrow::binary()) {
    auto ba = std::static_pointer_cast<arrow::BinaryArray>(array);
    buffers->push_back(ba->value_data().get());
    buffers->push_back(ba->value_offsets().get());
  } else if (array->type() == arrow::utf8()) {
    auto sa = std::static_pointer_cast<arrow::StringArray>(array);
    buffers->push_back(sa->value_data().get());
=======
  if (array->type_id() == arrow::BinaryType::type_id) {
    auto ba = std::dynamic_pointer_cast<arrow::BinaryArray>(array);
    buffers->push_back(ba->value_offsets().get());
    buffers->push_back(ba->value_data().get());
  } else if (array->type_id() == arrow::StringType::type_id) {
    auto sa = std::dynamic_pointer_cast<arrow::StringArray>(array);
>>>>>>> 3615c61d
    buffers->push_back(sa->value_offsets().get());
    buffers->push_back(sa->value_data().get());
  } else {
    for (const auto &buf : array->data()->buffers) {
      auto addr = buf.get();
      if (addr != nullptr) {
        buffers->push_back(addr);
      }
    }
    for (const auto &child : array->data()->child_data) {
      flattenArrayBuffers(buffers, child);
    }
  }
}

void flattenArrayBuffers(std::vector<arrow::Buffer *> *buffers,
                         const std::shared_ptr<arrow::ArrayData> &array_data,
                         const std::shared_ptr<arrow::Field> &field) {
  size_t b = 0;
  if (!field->nullable()) {
    b = 1;
  } else if (array_data->null_count == 0) {
    buffers->push_back(nullptr);
    b = 1;
  }
  for (; b < array_data->buffers.size(); b++) {
    auto addr = array_data->buffers[b].get();
    if (addr != nullptr) {
      buffers->push_back(addr);
    }
    for (size_t c = 0; c < array_data->child_data.size(); c++) {
      flattenArrayBuffers(buffers, array_data->child_data[c], field->type()->child(static_cast<int>(c)));
    }
  }
}

void flattenArrayBuffers(std::vector<arrow::Buffer *> *buffers,
                         const std::shared_ptr<arrow::Array> &array,
                         const std::shared_ptr<arrow::Field> &field) {
  if (field->type()->id() != array->type()->id()) {
    throw std::runtime_error("Incompatible schema.");
  }
<<<<<<< HEAD
  if (array->type() == arrow::binary()) {
    auto ba = std::static_pointer_cast<arrow::BinaryArray>(array);
=======
  if (array->type_id() == arrow::BinaryType::type_id) {
    auto ba = std::dynamic_pointer_cast<arrow::BinaryArray>(array);
>>>>>>> 3615c61d
    if (field->nullable() && (ba->null_count() == 0)) {
      buffers->push_back(nullptr);
    }
    buffers->push_back(ba->value_offsets().get());
<<<<<<< HEAD
  } else if (array->type() == arrow::utf8()) {
    auto sa = std::static_pointer_cast<arrow::StringArray>(array);
=======
    buffers->push_back(ba->value_data().get());
  } else if (array->type_id() == arrow::StringType::type_id) {
    auto sa = std::dynamic_pointer_cast<arrow::StringArray>(array);
>>>>>>> 3615c61d
    if (field->nullable() && (sa->null_count() == 0)) {
      buffers->push_back(nullptr);
    }
    buffers->push_back(sa->value_offsets().get());
    buffers->push_back(sa->value_data().get());
  } else {
    size_t b = 0;
    if (!field->nullable()) {
      b = 1;
    } else if (array->null_count() == 0) {
      buffers->push_back(nullptr);
      b = 1;
    }
    for (; b < array->data()->buffers.size(); b++) {
      auto addr = array->data()->buffers[b].get();
      if (addr != nullptr) {
        buffers->push_back(addr);
      }
    }
    for (size_t c = 0; c < array->data()->child_data.size(); c++) {
      flattenArrayBuffers(buffers, array->data()->child_data[c], field->type()->child(static_cast<int>(c)));
    }
  }
}

std::string getMeta(const std::shared_ptr<arrow::Schema> &schema, const std::string &key) {
  if (schema->metadata() != nullptr) {
    std::unordered_map<std::string, std::string> meta;
    schema->metadata()->ToUnorderedMap(&meta);

    auto k = meta.find(key);
    if (k != meta.end()) {
      return k->second;
    }
  }
  // Return empty string if no metadata
  return "";
}

std::string getMeta(const std::shared_ptr<arrow::Field> &field, const std::string &key) {
  if (field->metadata() != nullptr) {
    std::unordered_map<std::string, std::string> meta;
    field->metadata()->ToUnorderedMap(&meta);

    auto k = meta.find(key);
    if (k != meta.end()) {
      return k->second;
    }
  }
  // Return empty string if no metadata
  return "";
}

Mode getMode(const std::shared_ptr<arrow::Schema> &schema) {
  Mode mode = Mode::READ;
  if (getMeta(schema, "fletcher_mode") == "write") {
    mode = Mode::WRITE;
  }
  return mode;
}

bool mustIgnore(const std::shared_ptr<arrow::Field> &field) {
  bool ret = false;
  if (getMeta(field, "fletcher_ignore") == "true") {
    ret = true;
  }
  return ret;
}

int getEPC(const std::shared_ptr<arrow::Field> &field) {
  int epc = 1;
  auto strepc = getMeta(field, "epc");
  if (!strepc.empty()) {
    epc = stoi(strepc);
  }
  return epc;
}

std::shared_ptr<arrow::KeyValueMetadata> metaMode(Mode mode) {
  std::vector<std::string> keys = {"fletcher_mode"};
  std::vector<std::string> values;
  if (mode == Mode::READ)
    values = {"read"};
  else
    values = {"write"};
  return std::make_shared<arrow::KeyValueMetadata>(keys, values);
}

std::shared_ptr<arrow::KeyValueMetadata> metaEPC(int epc) {
  std::vector<std::string> epc_keys = {"epc"};
  std::vector<std::string> epc_values = {std::to_string(epc)};
  return std::make_shared<arrow::KeyValueMetadata>(epc_keys, epc_values);
}

std::shared_ptr<arrow::KeyValueMetadata> metaIgnore() {
  std::vector<std::string> ignore_key = {"fletcher_ignore"};
  std::vector<std::string> ignore_value = {"true"};
  return std::make_shared<arrow::KeyValueMetadata>(ignore_key, ignore_value);
}

std::vector<std::shared_ptr<arrow::Schema>> readSchemasFromFiles(const std::vector<std::string> &file_names) {
  std::vector<std::shared_ptr<arrow::Schema>> schemas;
  for (const auto &file_name : file_names) {
    std::shared_ptr<arrow::Schema> schema_to_read;
    std::shared_ptr<arrow::io::ReadableFile> fis;
    if (arrow::io::ReadableFile::Open(file_name, &fis).ok()) {
      if (arrow::ipc::ReadSchema(fis.get(), &schema_to_read).ok()) {
        schemas.push_back(schema_to_read);
      } else {
        throw std::runtime_error("Could not read schema " + file_name + " from file input stream.");
      }
    } else {
      throw std::runtime_error("Could not open schema file for reading: " + file_name);
    }
  }
  return schemas;
}

void writeSchemaToFile(const std::shared_ptr<arrow::Schema> &schema, const std::string &file_name) {
  std::shared_ptr<arrow::ResizableBuffer> resizable_buffer;
  std::shared_ptr<arrow::io::FileOutputStream> fos;
  if (!arrow::AllocateResizableBuffer(arrow::default_memory_pool(), 0, &resizable_buffer).ok()) {
    throw std::runtime_error("Could not allocate resizable Arrow buffer.");
  }
  auto buffer = std::dynamic_pointer_cast<arrow::Buffer>(resizable_buffer);
  if (!arrow::ipc::SerializeSchema(*schema, arrow::default_memory_pool(), &buffer).ok()) {
    throw std::runtime_error("Could not serialize schema into buffer.");
  }
  if (arrow::io::FileOutputStream::Open(file_name, &fos).ok()) {
    if (!fos->Write(buffer->data(), buffer->size()).ok()) {
      throw std::runtime_error("Could not write schema buffer to file output stream.");
    }
  } else {
    throw std::runtime_error("Could not open schema file for writing: " + file_name);
  }
}

void writeRecordBatchToFile(const std::shared_ptr<arrow::RecordBatch> &recordbatch, const std::string &filename) {
  std::shared_ptr<arrow::ResizableBuffer> resizable_buffer;
  if (!arrow::AllocateResizableBuffer(arrow::default_memory_pool(), 0, &resizable_buffer).ok()) {
    throw std::runtime_error("Could not allocate resizable Arrow buffer.");
  }
  auto buffer = std::dynamic_pointer_cast<arrow::Buffer>(resizable_buffer);
  if (!arrow::ipc::SerializeRecordBatch(*recordbatch, arrow::default_memory_pool(), &buffer).ok()) {
    throw std::runtime_error("Could not serialize record batch into buffer.");
  }
  std::shared_ptr<arrow::io::FileOutputStream> fos;
  if (arrow::io::FileOutputStream::Open(filename, &fos).ok()) {
    if (!fos->Write(buffer->data(), buffer->size()).ok()) {
      throw std::runtime_error("Could not write buffer to file output stream.");
    }
  } else {
    throw std::runtime_error("Could not open file for writing: " + filename);
  }
}

std::shared_ptr<arrow::RecordBatch> readRecordBatchFromFile(const std::string &file_name,
                                                            const std::shared_ptr<arrow::Schema> &schema) {
  std::shared_ptr<arrow::RecordBatch> recordbatch_to_read;
  std::shared_ptr<arrow::io::ReadableFile> fis;
  if (arrow::io::ReadableFile::Open(file_name, &fis).ok()) {
    if (arrow::ipc::ReadRecordBatch(schema, fis.get(), &recordbatch_to_read).ok()) {
      return recordbatch_to_read;
    } else {
      throw std::runtime_error("Could not read RecordBatch from file input stream.");
    }
  } else {
    throw std::runtime_error("Could not open RecordBatch file for reading: " + file_name);
  }
}

void appendExpectedBuffersFromField(std::vector<std::string> *buffers, const std::shared_ptr<arrow::Field> &field) {
  // Flatten in case this is a struct:
  auto flat_fields = field->Flatten();

  // Parse the flattened fields:
  for (const auto &f : flat_fields) {
    if (f->type() == arrow::utf8()) {
      buffers->push_back(f->name() + "_offsets");
      buffers->push_back(f->name() + "_values");
    } else if (f->type() == arrow::binary()) {
      buffers->push_back(f->name() + "_offsets");
      buffers->push_back(f->name() + "_values");
    } else {
      if (f->nullable()) {
        buffers->push_back(f->name() + "_validity");
      }
      if (f->type()->id() == arrow::ListType::type_id) {
        buffers->push_back(f->name() + "_offsets");
        appendExpectedBuffersFromField(buffers, f->type()->child(0));
      } else {
        buffers->push_back(f->name() + "_values");
      }
    }
  }
}

}  // namespace fletcher<|MERGE_RESOLUTION|>--- conflicted
+++ resolved
@@ -41,22 +41,12 @@
 void flattenArrayBuffers(std::vector<arrow::Buffer *> *buffers, const std::shared_ptr<arrow::Array> &array) {
   // Because Arrow buffer order seems to be by convention and not by specification, handle these special cases:
   // This is to reverse the order of offset and values buffer to correspond with the hardware implementation.
-<<<<<<< HEAD
-  if (array->type() == arrow::binary()) {
+  if (array->type_id() == arrow::BinaryType::type_id) {
     auto ba = std::static_pointer_cast<arrow::BinaryArray>(array);
-    buffers->push_back(ba->value_data().get());
-    buffers->push_back(ba->value_offsets().get());
-  } else if (array->type() == arrow::utf8()) {
-    auto sa = std::static_pointer_cast<arrow::StringArray>(array);
-    buffers->push_back(sa->value_data().get());
-=======
-  if (array->type_id() == arrow::BinaryType::type_id) {
-    auto ba = std::dynamic_pointer_cast<arrow::BinaryArray>(array);
     buffers->push_back(ba->value_offsets().get());
     buffers->push_back(ba->value_data().get());
   } else if (array->type_id() == arrow::StringType::type_id) {
-    auto sa = std::dynamic_pointer_cast<arrow::StringArray>(array);
->>>>>>> 3615c61d
+    auto sa = std::static_pointer_cast<arrow::StringArray>(array);
     buffers->push_back(sa->value_offsets().get());
     buffers->push_back(sa->value_data().get());
   } else {
@@ -99,25 +89,15 @@
   if (field->type()->id() != array->type()->id()) {
     throw std::runtime_error("Incompatible schema.");
   }
-<<<<<<< HEAD
-  if (array->type() == arrow::binary()) {
+  if (array->type_id() == arrow::BinaryType::type_id) {
     auto ba = std::static_pointer_cast<arrow::BinaryArray>(array);
-=======
-  if (array->type_id() == arrow::BinaryType::type_id) {
-    auto ba = std::dynamic_pointer_cast<arrow::BinaryArray>(array);
->>>>>>> 3615c61d
     if (field->nullable() && (ba->null_count() == 0)) {
       buffers->push_back(nullptr);
     }
     buffers->push_back(ba->value_offsets().get());
-<<<<<<< HEAD
-  } else if (array->type() == arrow::utf8()) {
-    auto sa = std::static_pointer_cast<arrow::StringArray>(array);
-=======
     buffers->push_back(ba->value_data().get());
   } else if (array->type_id() == arrow::StringType::type_id) {
-    auto sa = std::dynamic_pointer_cast<arrow::StringArray>(array);
->>>>>>> 3615c61d
+    auto sa = std::static_pointer_cast<arrow::StringArray>(array);
     if (field->nullable() && (sa->null_count() == 0)) {
       buffers->push_back(nullptr);
     }
