--- conflicted
+++ resolved
@@ -208,15 +208,9 @@
         DATA_WIDTH              => CSI(CSI'high)
       )
       port map (
-<<<<<<< HEAD
         clk                     => bcd_clk,
         reset                   => bcd_reset,
   
-=======
-        clk                     => bus_clk,
-        reset                   => bus_reset,
-
->>>>>>> 629e7270
         in_valid                => cmd_valid,
         in_ready                => cmd_ready,
         in_data                 => cmd_sData,
@@ -243,15 +237,9 @@
         DATA_WIDTH                => CMD_TAG_WIDTH
       )
       port map (
-<<<<<<< HEAD
         clk                       => bcd_clk,
         reset                     => bcd_reset,
   
-=======
-        clk                       => bus_clk,
-        reset                     => bus_reset,
-
->>>>>>> 629e7270
         in_valid                  => a_unlock_valid,
         in_ready                  => a_unlock_ready,
         in_data                   => a_unlock_tag,
@@ -292,15 +280,9 @@
         SLV_DAT_SLICES          => parse_param(CFG, "dat_out_slices", true)
       )
       port map (
-<<<<<<< HEAD
         bcd_clk                 => bcd_clk,
         bcd_reset               => bcd_reset,
   
-=======
-        bus_clk                 => bus_clk,
-        bus_reset               => bus_reset,
-
->>>>>>> 629e7270
         -- Slave ports (input)
         bsv_wreq_valid          => a_bus_wreq_valid,
         bsv_wreq_ready          => a_bus_wreq_ready,
@@ -361,15 +343,9 @@
         DATA_WIDTH              => A_USER_WIDTHS(i) + 2
       )
       port map (
-<<<<<<< HEAD
         clk                     => kcd_clk,
         reset                   => kcd_reset,
   
-=======
-        clk                     => acc_clk,
-        reset                   => acc_reset,
-
->>>>>>> 629e7270
         in_valid                => in_valid(i),
         in_ready                => in_ready(i),
         in_data                 => in_sData,
@@ -401,19 +377,11 @@
       CMD_TAG_WIDTH             => CMD_TAG_WIDTH
     )
     port map (
-<<<<<<< HEAD
       bcd_clk                   => bcd_clk,
       bcd_reset                 => bcd_reset,
       kcd_clk                   => kcd_clk,
       kcd_reset                 => kcd_reset,
   
-=======
-      bus_clk                   => bus_clk,
-      bus_reset                 => bus_reset,
-      acc_clk                   => acc_clk,
-      acc_reset                 => acc_reset,
-
->>>>>>> 629e7270
       cmd_valid                 => a_cmd_valid,
       cmd_ready                 => a_cmd_ready,
       cmd_firstIdx              => a_cmd_firstIdx,
