-- Copyright 2018 Delft University of Technology
--
-- Licensed under the Apache License, Version 2.0 (the "License");
-- you may not use this file except in compliance with the License.
-- You may obtain a copy of the License at
--
--     http://www.apache.org/licenses/LICENSE-2.0
--
-- Unless required by applicable law or agreed to in writing, software
-- distributed under the License is distributed on an "AS IS" BASIS,
-- WITHOUT WARRANTIES OR CONDITIONS OF ANY KIND, either express or implied.
-- See the License for the specific language governing permissions and
-- limitations under the License.

library ieee;
use ieee.std_logic_1164.all;
use ieee.numeric_std.all;
use ieee.math_real.all;

library work;
use work.Streams.all;
use work.Utils.all;
use work.SimUtils.all;
use work.Arrow.all;
use work.Arrays.all;
use work.ArrayConfig.all;
use work.ArrayConfigParse.all;

-- pragma simulation timeout 1 ms

entity listprim8epc4_tc is
end listprim8epc4_tc;

architecture tb of listprim8epc4_tc is

  constant BUS_ADDR_WIDTH     : natural := 32;
  constant BUS_LEN_WIDTH      : natural := 8;
  constant BUS_DATA_WIDTH     : natural := 32;
  constant BUS_STROBE_WIDTH   : natural := 32/8;
  constant BUS_BURST_STEP_LEN : natural := 1;
  constant BUS_BURST_MAX_LEN  : natural := 16;

  constant CFG                : string  := "listprim(8;lepc=4,epc=4)";
  constant CMD_TAG_ENABLE     : boolean := false;
  constant CMD_TAG_WIDTH      : natural := 1;

  constant LEN_SEED           : natural := 16#1337#;
  constant ELEM_SEED          : natural := 16#BEE5#;

  constant ELEMENT_WIDTH      : natural := 8;
  constant COUNT_MAX          : natural := 4;
  constant COUNT_WIDTH        : natural := 3;

  constant INDEX_WIDTH        : natural := 8;
  constant LCOUNT_MAX         : natural := 4;
  constant LCOUNT_WIDTH       : natural := log2ceil(LCOUNT_MAX+1);

  constant MAX_LEN            : real    := 16.0;
  constant NUM_LISTS          : natural := 1024;
  constant LENGTH_WIDTH       : natural := INDEX_WIDTH;

  signal bcd_clk              : std_logic;
  signal bcd_reset            : std_logic;
  signal kcd_clk              : std_logic;
  signal kcd_reset            : std_logic;
  signal cmd_valid            : std_logic;
  signal cmd_ready            : std_logic;
  signal cmd_firstIdx         : std_logic_vector(INDEX_WIDTH-1 downto 0);
  signal cmd_lastIdx          : std_logic_vector(INDEX_WIDTH-1 downto 0);
  signal cmd_ctrl             : std_logic_vector(arcfg_ctrlWidth(CFG, BUS_ADDR_WIDTH)-1 downto 0);
  signal cmd_tag              : std_logic_vector(CMD_TAG_WIDTH-1 downto 0) := (others => '0');
  signal unlock_valid         : std_logic;
  signal unlock_ready         : std_logic := '1';
  signal unlock_tag           : std_logic_vector(CMD_TAG_WIDTH-1 downto 0);
  signal bus_wreq_valid       : std_logic;
  signal bus_wreq_ready       : std_logic;
  signal bus_wreq_addr        : std_logic_vector(BUS_ADDR_WIDTH-1 downto 0);
  signal bus_wreq_len         : std_logic_vector(BUS_LEN_WIDTH-1 downto 0);
  signal bus_wdat_valid       : std_logic;
  signal bus_wdat_ready       : std_logic;
  signal bus_wdat_data        : std_logic_vector(BUS_DATA_WIDTH-1 downto 0);
  signal bus_wdat_strobe      : std_logic_vector(BUS_STROBE_WIDTH-1 downto 0);
  signal bus_wdat_last        : std_logic;

  signal in_valid             : std_logic_vector(arcfg_userCount(CFG)-1 downto 0);
  signal in_ready             : std_logic_vector(arcfg_userCount(CFG)-1 downto 0);
  signal in_last              : std_logic_vector(arcfg_userCount(CFG)-1 downto 0);
  signal in_dvalid            : std_logic_vector(arcfg_userCount(CFG)-1 downto 0);
  signal in_data              : std_logic_vector(arcfg_userWidth(CFG, INDEX_WIDTH)-1 downto 0);

  signal len_valid            : std_logic;
  signal len_ready            : std_logic;
  signal len_count            : std_logic_vector(LCOUNT_WIDTH-1 downto 0);
  signal len_data             : std_logic_vector(LCOUNT_MAX*INDEX_WIDTH-1 downto 0);
  signal len_last             : std_logic;

  signal prim_valid           : std_logic;
  signal prim_ready           : std_logic;
  signal prim_count           : std_logic_vector(2 downto 0);
  signal prim_data            : std_logic_vector(31 downto 0);
  signal prim_last            : std_logic;
  signal prim_dvalid          : std_logic;

  type unl_record is record
    ready : std_logic;
  end record;

  signal clock_stop           : boolean := false;
  signal len_done             : boolean := false;

begin

  clk_proc: process is
  begin
    if not clock_stop then
      kcd_clk <= '1';
      bcd_clk <= '1';
      wait for 5 ns;
      kcd_clk <= '0';
      bcd_clk <= '0';
      wait for 5 ns;
    else
      wait;
    end if;
  end process;

  reset_proc: process is
  begin
    kcd_reset <= '1';
    bcd_reset <= '1';
    wait for 50 ns;
    wait until rising_edge(kcd_clk);
    kcd_reset <= '0';
    bcd_reset <= '0';
    wait;
  end process;

  in_valid(0) <= len_valid;
  len_ready <= in_ready(0);
  in_data(LCOUNT_MAX * INDEX_WIDTH + LCOUNT_WIDTH-1 downto LCOUNT_MAX * INDEX_WIDTH) <=
    len_count;
  in_data(LCOUNT_MAX * INDEX_WIDTH-1 downto 0) <=
    len_data;
  in_last(0) <= len_last;
  in_dvalid(0) <= '1';

  in_valid(1) <= prim_valid;
  prim_ready <= in_ready(1);
  in_data(LCOUNT_MAX * INDEX_WIDTH + LCOUNT_WIDTH + 32-1 downto LCOUNT_MAX * INDEX_WIDTH + LCOUNT_WIDTH) <=
    prim_data;
  in_data(LCOUNT_MAX * INDEX_WIDTH + LCOUNT_WIDTH + 32+3-1 downto LCOUNT_MAX * INDEX_WIDTH + LCOUNT_WIDTH + 32) <=
    prim_count;
  in_last(1) <= prim_last;
  in_dvalid(1) <= prim_dvalid;

  cmd_proc: process is
  begin
    cmd_firstIdx <= (others => '0');
    cmd_lastIdx  <= (others => '0');
    cmd_ctrl     <= (others => '0');
    cmd_tag      <= (others => '0');
    cmd_valid    <= '0';

    loop
      wait until rising_edge(kcd_clk);
      exit when kcd_reset = '0';
    end loop;

    cmd_valid <= '1';

    loop
        wait until rising_edge(kcd_clk);
        exit when cmd_ready = '1';
    end loop;

    cmd_valid <= '0';

    wait;

  end process;

    len_stream_proc: process is
    variable seed1             : positive := LEN_SEED;
    variable seed2             : positive := 1;
    variable rand              : real;

    variable list               : integer;

    variable len                : integer;
  begin

    len_valid <= '0';
    len_data  <= (others => 'U');
    len_last  <= '0';
    len_count <= std_logic_vector(to_unsigned(LCOUNT_MAX, LCOUNT_WIDTH));

    loop
      wait until rising_edge(kcd_clk);
      exit when kcd_reset = '0';
    end loop;

    list := 0;

    loop
      for I in 0 to LCOUNT_MAX-1 loop
        -- Randomize list length
        uniform(seed1, seed2, rand);
        len := natural(rand * MAX_LEN);

        dumpStdOut("length stream: list " & integer'image(list) & " length is " & integer'image(len));

        -- Set the length vector
        len_data((I+1)*LENGTH_WIDTH-1 downto I*LENGTH_WIDTH) <= std_logic_vector(to_unsigned(len, LENGTH_WIDTH));

        -- Set last
        if list = NUM_LISTS-1 then
          len_last <= '1';
        else
          len_last <= '0';
        end if;
        
        -- A list item is completed.
        list := list + 1;
      end loop;

      -- Validate length
      len_valid <= '1';

      -- Wait for handshake
      loop
        wait until rising_edge(kcd_clk);
        exit when len_ready = '1';
      end loop;

      exit when list = NUM_LISTS;
    end loop;

    len_valid   <= '0';
    len_data  <= (others => 'U');
    len_last    <= '0';

    len_done <= true;

    wait;
  end process;


  elem_stream_proc: process is
    variable lseed1             : positive := LEN_SEED;
    variable lseed2             : positive := 1;
    variable lrand              : real;

    variable seed1              : positive := ELEM_SEED;
    variable seed2              : positive := 1;
    variable rand               : real;

    variable data               : unsigned(ELEMENT_WIDTH-1 downto 0);
    variable count              : natural;

    variable len                : integer;
    variable orig_len           : integer;
    variable empty              : boolean;

    variable list               : integer;

    variable element            : natural := 0;
  begin

    prim_valid <= '0';

    -- Wait until no reset
    loop
      wait until rising_edge(kcd_clk);
      exit when kcd_reset = '0';
    end loop;

    list := 0;

    -- Loop over different list
    loop
      prim_valid   <= '0';
      prim_last    <= '0';
      prim_count   <= (others => 'U');
      prim_dvalid  <= '0';
      prim_data    <= (others => 'U');

      exit when list = NUM_LISTS;

      -- Randomize list length, using the same seed as the len stream process
      uniform(lseed1, lseed2, lrand);
      len := natural(lrand * MAX_LEN);
      orig_len := len;

      dumpStdOut("element stream: list " & integer'image(list) & " length is " & integer'image(len));

      if len = 0 then
        empty := true;
      else
        empty := false;
      end if;

      -- Generate some data
      loop
        -- Randomize count
        uniform(seed1, seed2, rand);
        count := 1 + work.Utils.min(3, natural(100.0*rand * real(COUNT_MAX)));

        dumpStdOut("element stream: count is " & integer'image(count));

        -- Resize count if necessary
        if len - count < 0 then
          count := len;
        end if;

        prim_count <= std_logic_vector(to_unsigned(count, COUNT_WIDTH));

        -- Determine elements
        for e in 0 to count-1 loop
          element := element + 1;
          prim_data((e+1)*ELEMENT_WIDTH-1 downto e*ELEMENT_WIDTH) <= std_logic_vector(to_unsigned(element, ELEMENT_WIDTH));
        end loop;
        for e in count to COUNT_MAX-1 loop
          prim_data((e+1)*ELEMENT_WIDTH-1 downto e*ELEMENT_WIDTH) <= (others => 'U');
        end loop;

        -- Subtract count
        len := len - count;

        -- Determine last
        if len = 0 then
          prim_last <= '1';
        end if;

        -- Determine dvalid
        if empty then
          prim_dvalid <= '0';
        else
          prim_dvalid <= '1';
        end if;

        prim_valid <= '1';

        -- Wait for acceptance
        loop
          wait until rising_edge(kcd_clk);
          exit when prim_ready = '1';
        end loop;

        if prim_last = '1' then
          list := list + 1;
        end if;

        exit when len = 0;

      end loop;

    end loop;

    -- Wait a bit for all the outputs in a nasty way
    wait for 1000 ns;

    clock_stop <= true;
    wait;

  end process;

  bus_wreq_ready <= '1';
  bus_wdat_ready <= '1';

  uut : ArrayWriter
    generic map (
      BUS_ADDR_WIDTH      => BUS_ADDR_WIDTH,
      BUS_LEN_WIDTH       => BUS_LEN_WIDTH,
      BUS_DATA_WIDTH      => BUS_DATA_WIDTH,
      BUS_STROBE_WIDTH    => BUS_STROBE_WIDTH,
      BUS_BURST_STEP_LEN  => BUS_BURST_STEP_LEN,
      BUS_BURST_MAX_LEN   => BUS_BURST_MAX_LEN,
      INDEX_WIDTH         => INDEX_WIDTH,
      CFG                 => CFG,
      CMD_TAG_ENABLE      => CMD_TAG_ENABLE,
      CMD_TAG_WIDTH       => CMD_TAG_WIDTH
    )
    port map (
      bcd_clk             => bcd_clk,
      bcd_reset           => bcd_reset,
      kcd_clk             => kcd_clk,
      kcd_reset           => kcd_reset,
      cmd_valid           => cmd_valid,
      cmd_ready           => cmd_ready,
      cmd_firstIdx        => cmd_firstIdx,
      cmd_lastIdx         => cmd_lastIdx,
      cmd_ctrl            => cmd_ctrl,
      cmd_tag             => cmd_tag,
      unlock_valid        => unlock_valid,
      unlock_ready        => unlock_ready,
      unlock_tag          => unlock_tag,
      bus_wreq_valid      => bus_wreq_valid,
      bus_wreq_ready      => bus_wreq_ready,
      bus_wreq_addr       => bus_wreq_addr,
      bus_wreq_len        => bus_wreq_len,
      bus_wdat_valid      => bus_wdat_valid,
      bus_wdat_ready      => bus_wdat_ready,
      bus_wdat_data       => bus_wdat_data,
      bus_wdat_strobe     => bus_wdat_strobe,
      bus_wdat_last       => bus_wdat_last,
      in_valid            => in_valid,
      in_ready            => in_ready,
      in_last             => in_last,
      in_dvalid           => in_dvalid,
      in_data             => in_data
    );
<<<<<<< HEAD
    
  result_cw : ArrayWriter
  generic map (
    BUS_ADDR_WIDTH     => BUS_ADDR_WIDTH,
    BUS_LEN_WIDTH      => BUS_LEN_WIDTH,
    BUS_DATA_WIDTH     => BUS_DATA_WIDTH,
    BUS_STROBE_WIDTH   => BUS_DATA_WIDTH/8,
    BUS_BURST_STEP_LEN => BUS_BURST_STEP_LEN,
    BUS_BURST_MAX_LEN  => BUS_BURST_MAX_LEN,
    INDEX_WIDTH        => INDEX_WIDTH_RESULT,
    CFG                => "prim(32)", --listprim(32)
    CMD_TAG_ENABLE     => true,
    CMD_TAG_WIDTH      => TAG_WIDTH_RESULT
  )
  port map (
    bcd_clk       => kcd_clk,
    bcd_reset     => kcd_reset,
    kcd_clk       => kcd_clk,
    kcd_reset     => kcd_reset,

    cmd_valid    => result_cmd_valid,
    cmd_ready    => result_cmd_ready,
    cmd_firstIdx => result_cmd_firstIdx,
    cmd_lastIdx  => result_cmd_lastIdx,
    cmd_ctrl     => result_cmd_ctrl,
    cmd_tag      => result_cmd_tag,

    unlock_valid => result_unlock_valid,
    unlock_ready => result_unlock_ready,
    unlock_tag   => result_unlock_tag,

    bus_wreq_valid => bus_result_wreq_valid,
    bus_wreq_ready => bus_result_wreq_ready,
    bus_wreq_addr  => bus_result_wreq_addr,
    bus_wreq_len   => bus_result_wreq_len,

    bus_wdat_valid  => bus_result_wdat_valid,
    bus_wdat_ready  => bus_result_wdat_ready,
    bus_wdat_data   => bus_result_wdat_data,
    bus_wdat_strobe => bus_result_wdat_strobe,
    bus_wdat_last   => bus_result_wdat_last,

    in_valid  => in_result_valid,
    in_ready  => in_result_ready,
    in_last   => in_result_last,
    in_dvalid => in_result_dvalid,
    in_data   => in_result_data
  );
  
=======

>>>>>>> 629e7270
end architecture;<|MERGE_RESOLUTION|>--- conflicted
+++ resolved
@@ -409,57 +409,5 @@
       in_dvalid           => in_dvalid,
       in_data             => in_data
     );
-<<<<<<< HEAD
-    
-  result_cw : ArrayWriter
-  generic map (
-    BUS_ADDR_WIDTH     => BUS_ADDR_WIDTH,
-    BUS_LEN_WIDTH      => BUS_LEN_WIDTH,
-    BUS_DATA_WIDTH     => BUS_DATA_WIDTH,
-    BUS_STROBE_WIDTH   => BUS_DATA_WIDTH/8,
-    BUS_BURST_STEP_LEN => BUS_BURST_STEP_LEN,
-    BUS_BURST_MAX_LEN  => BUS_BURST_MAX_LEN,
-    INDEX_WIDTH        => INDEX_WIDTH_RESULT,
-    CFG                => "prim(32)", --listprim(32)
-    CMD_TAG_ENABLE     => true,
-    CMD_TAG_WIDTH      => TAG_WIDTH_RESULT
-  )
-  port map (
-    bcd_clk       => kcd_clk,
-    bcd_reset     => kcd_reset,
-    kcd_clk       => kcd_clk,
-    kcd_reset     => kcd_reset,
-
-    cmd_valid    => result_cmd_valid,
-    cmd_ready    => result_cmd_ready,
-    cmd_firstIdx => result_cmd_firstIdx,
-    cmd_lastIdx  => result_cmd_lastIdx,
-    cmd_ctrl     => result_cmd_ctrl,
-    cmd_tag      => result_cmd_tag,
-
-    unlock_valid => result_unlock_valid,
-    unlock_ready => result_unlock_ready,
-    unlock_tag   => result_unlock_tag,
-
-    bus_wreq_valid => bus_result_wreq_valid,
-    bus_wreq_ready => bus_result_wreq_ready,
-    bus_wreq_addr  => bus_result_wreq_addr,
-    bus_wreq_len   => bus_result_wreq_len,
-
-    bus_wdat_valid  => bus_result_wdat_valid,
-    bus_wdat_ready  => bus_result_wdat_ready,
-    bus_wdat_data   => bus_result_wdat_data,
-    bus_wdat_strobe => bus_result_wdat_strobe,
-    bus_wdat_last   => bus_result_wdat_last,
-
-    in_valid  => in_result_valid,
-    in_ready  => in_result_ready,
-    in_last   => in_result_last,
-    in_dvalid => in_result_dvalid,
-    in_data   => in_result_data
-  );
-  
-=======
-
->>>>>>> 629e7270
+
 end architecture;