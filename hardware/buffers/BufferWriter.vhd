-- Copyright 2018 Delft University of Technology
--
-- Licensed under the Apache License, Version 2.0 (the "License");
-- you may not use this file except in compliance with the License.
-- You may obtain a copy of the License at
--
--     http://www.apache.org/licenses/LICENSE-2.0
--
-- Unless required by applicable law or agreed to in writing, software
-- distributed under the License is distributed on an "AS IS" BASIS,
-- WITHOUT WARRANTIES OR CONDITIONS OF ANY KIND, either express or implied.
-- See the License for the specific language governing permissions and
-- limitations under the License.

library ieee;
use ieee.std_logic_1164.all;
use ieee.std_logic_misc.all;
use ieee.numeric_std.all;

library work;
use work.Utils.all;
use work.Streams.all;
use work.Buffers.all;
use work.Interconnect.all;

entity BufferWriter is
  generic (

    ---------------------------------------------------------------------------
    -- Bus metrics and configuration
    ---------------------------------------------------------------------------
    -- Bus address width.
    BUS_ADDR_WIDTH              : natural := 32;

    -- Bus burst length width.
    BUS_LEN_WIDTH               : natural := 8;

    -- Bus data width.
    BUS_DATA_WIDTH              : natural := 32;

    -- Bus strobe width.
    BUS_STROBE_WIDTH            : natural := 32/8;

    -- Number of beats in a burst step.
    BUS_BURST_STEP_LEN          : natural := 4;

    -- Maximum number of beats in a burst.
    BUS_BURST_MAX_LEN           : natural := 16;

    ---------------------------------------------------------------------------
    -- Arrow metrics and configuration
    ---------------------------------------------------------------------------
    -- Index field width.
    INDEX_WIDTH                 : natural := 32;

    ---------------------------------------------------------------------------
    -- Datapath timing configuration
    ---------------------------------------------------------------------------
    -- Bus write buffer FIFO depth. The maximum number of outstanding requests
    -- is approximately this number divided by the burst length. If set to 2,
    -- a register slice is inserted instead of a FIFO. If set to 0, the buffers
    -- are omitted.
    BUS_FIFO_DEPTH              : natural := 16;

    -- Be safe, don't touch this.
    BUS_FIFO_THRES_SHIFT        : natural := 0;

    ---------------------------------------------------------------------------
    -- Buffer metrics and configuration
    ---------------------------------------------------------------------------
    -- Buffer element width in bits.
    ELEMENT_WIDTH               : natural := 8;

    -- Whether this is a normal buffer or an offsets buffer. If this is an
    -- offsets buffer, the input elements are lengths that will be accumulated.
    -- The accumulated value provides the index to the list element in the
    -- corresponding values buffer. If the first index is zero the offsets
    -- buffer will insert the initial zero itself.
    IS_OFFSETS_BUFFER           : boolean := false;

    -- Maximum number of elements returned per cycle. When more than 1,
    -- elements are returned LSB-aligned and LSB-first, along with a count
    -- field that indicates how many elementss are valid. A best-effort
    -- approach is utilized; no guarantees are made about how many elements
    -- are actually returned per cycle. This feature is not supported for
    -- offsets buffers.
    ELEMENT_COUNT_MAX           : natural := 1;

    -- Width of the vector indicating the number of valid elements. Must be at
    -- least 1 to prevent null ranges.
    ELEMENT_COUNT_WIDTH         : natural := 1;

    -- Command stream control vector width. This vector is propagated to the
    -- outgoing command stream, but isn't used otherwise. It is intended for
    -- control flags and base addresses for BufferWriters reading buffers that
    -- are indexed by this offsets buffer.
    CMD_CTRL_WIDTH              : natural := 1;

    -- Command stream tag width. This tag is propagated to the outgoing command
    -- stream and to the unlock stream. It is intended for chunk reference
    -- counting.
    CMD_TAG_WIDTH               : natural := 1

  );
  port (

    ---------------------------------------------------------------------------
    -- Clock domains
    ---------------------------------------------------------------------------
    -- Rising-edge sensitive clock and active-high synchronous reset for the
    -- bus and control logic side of the BufferWriter.
    bcd_clk                     : in  std_logic;
    bcd_reset                   : in  std_logic;

    -- Rising-edge sensitive clock and active-high synchronous reset for the
    -- accelerator side.
    kcd_clk                     : in  std_logic;
    kcd_reset                   : in  std_logic;

    ---------------------------------------------------------------------------
    -- Command streams
    ---------------------------------------------------------------------------
    -- If lastIdx is not zero, it is implied that the size of the buffer is
    -- known.
    cmdIn_valid                 : in  std_logic;
    cmdIn_ready                 : out std_logic;
    cmdIn_firstIdx              : in  std_logic_vector(INDEX_WIDTH-1 downto 0);
    cmdIn_lastIdx               : in  std_logic_vector(INDEX_WIDTH-1 downto 0);
    cmdIn_baseAddr              : in  std_logic_vector(BUS_ADDR_WIDTH-1 downto 0);
    cmdIn_implicit              : in  std_logic;
    cmdIn_ctrl                  : in  std_logic_vector(CMD_CTRL_WIDTH-1 downto 0);
    cmdIn_tag                   : in  std_logic_vector(CMD_TAG_WIDTH-1 downto 0);

    -- Unlock stream output (accelerator clock domain). The tags received on
    -- the incoming command stream are returned by this stream in order when
    -- all bus requests assocated with the command have finished processing.
    unlock_valid                : out std_logic;
    unlock_ready                : in  std_logic := '1';
    unlock_tag                  : out std_logic_vector(CMD_TAG_WIDTH-1 downto 0);

    ---------------------------------------------------------------------------
    -- Input from accelerator
    ---------------------------------------------------------------------------
    in_valid                    : in  std_logic;
    in_ready                    : out std_logic;
    in_data                     : in  std_logic_vector(ELEMENT_COUNT_MAX*ELEMENT_WIDTH-1 downto 0);
    in_count                    : in  std_logic_vector(ELEMENT_COUNT_WIDTH-1 downto 0);
    in_last                     : in  std_logic;

    ---------------------------------------------------------------------------
    -- Command stream output generated by offsets buffers.
    ---------------------------------------------------------------------------
    cmdOut_valid                : out std_logic;
    cmdOut_ready                : in  std_logic := '1';
    cmdOut_firstIdx             : out std_logic_vector(INDEX_WIDTH-1 downto 0);
    cmdOut_lastIdx              : out std_logic_vector(INDEX_WIDTH-1 downto 0);
    cmdOut_ctrl                 : out std_logic_vector(CMD_CTRL_WIDTH-1 downto 0) := (others => '0');
    cmdOut_tag                  : out std_logic_vector(CMD_TAG_WIDTH-1 downto 0) := (others => '0');

    ---------------------------------------------------------------------------
    -- Bus write channels
    ---------------------------------------------------------------------------
    -- Request channel
    bus_wreq_valid              : out std_logic;
    bus_wreq_ready              : in  std_logic;
    bus_wreq_addr               : out std_logic_vector(BUS_ADDR_WIDTH-1 downto 0);
    bus_wreq_len                : out std_logic_vector(BUS_LEN_WIDTH-1 downto 0);

    -- Data channel
    bus_wdat_valid              : out std_logic;
    bus_wdat_ready              : in  std_logic;
    bus_wdat_data               : out std_logic_vector(BUS_DATA_WIDTH-1 downto 0);
    bus_wdat_strobe             : out std_logic_vector(BUS_STROBE_WIDTH-1 downto 0);
    bus_wdat_last               : out std_logic


    -- TODO in entity:
    --  - status/error flags

  );
end BufferWriter;

architecture Behavioral of BufferWriter is
  signal pre_valid              : std_logic;
  signal pre_ready              : std_logic;
  signal pre_data               : std_logic_vector(BUS_DATA_WIDTH-1 downto 0);
  signal pre_strobe             : std_logic_vector(BUS_STROBE_WIDTH-1 downto 0);
  signal pre_last               : std_logic;

  signal writebuf_valid         : std_logic;
  signal writebuf_ready         : std_logic;
  signal writebuf_data          : std_logic_vector(BUS_DATA_WIDTH-1 downto 0);
  signal writebuf_strobe        : std_logic_vector(BUS_STROBE_WIDTH-1 downto 0);
  signal writebuf_last          : std_logic;

  signal req_ready              : std_logic;
  signal req_valid              : std_logic;
  signal req_addr               : std_logic_vector(BUS_ADDR_WIDTH-1 downto 0);
  signal req_len                : std_logic_vector(BUS_LEN_WIDTH-1 downto 0);

  signal cmdIn_ready_pre        : std_logic;
  signal cmdIn_ready_bus        : std_logic;
  signal cmdIn_ready_unl        : std_logic;
  signal cmdIn_valid_pre        : std_logic;
  signal cmdIn_valid_bus        : std_logic;
  signal cmdIn_valid_unl        : std_logic;

  signal word_valid             : std_logic;
  signal word_ready             : std_logic;
  signal word_last              : std_logic;
  signal word_count             : std_logic_vector(0 downto 0) := "1";
  signal word_dvalid            : std_logic := '1';

  signal step_valid             : std_logic;
  signal step_ready             : std_logic;
  signal step_count             : std_logic_vector(0 downto 0);
  signal step_last              : std_logic;
  signal step_dvalid            : std_logic := '1';

  constant STEPS_COUNT_WIDTH    : natural := max(1,log2ceil(BUS_BURST_MAX_LEN/BUS_BURST_STEP_LEN+1));

  signal steps_valid            : std_logic;
  signal steps_ready            : std_logic;
  signal steps_count            : std_logic_vector(STEPS_COUNT_WIDTH-1 downto 0);
  signal steps_last             : std_logic;

  constant WRITE_BUFFER_DEPTH   : natural := max(BUS_FIFO_DEPTH, BUS_BURST_MAX_LEN)+1;

  signal buffer_full            : std_logic;
  signal buffer_empty           : std_logic;
  signal buffer_count           : std_logic_vector(log2ceil(WRITE_BUFFER_DEPTH) downto 0);

  signal int_bus_wreq_valid     : std_logic;
  signal int_bus_wreq_ready     : std_logic;
  signal int_bus_wreq_addr      : std_logic_vector(BUS_ADDR_WIDTH-1 downto 0);
  signal int_bus_wreq_len       : std_logic_vector(BUS_LEN_WIDTH-1 downto 0);
  signal int_bus_wdat_valid     : std_logic;
  signal int_bus_wdat_ready     : std_logic;
  signal int_bus_wdat_data      : std_logic_vector(BUS_DATA_WIDTH-1 downto 0);
  signal int_bus_wdat_strobe    : std_logic_vector(BUS_STROBE_WIDTH-1 downto 0);
  signal int_bus_wdat_last      : std_logic;

  signal last_in_cmd            : std_logic;

  signal unl_i_valid            : std_logic;
  signal unl_i_ready            : std_logic := '1';
  signal unl_i_tag              : std_logic_vector(CMD_TAG_WIDTH-1 downto 0);

  signal unl_o_valid            : std_logic;
  signal unl_o_ready            : std_logic := '1';
  signal unl_o_tag              : std_logic_vector(CMD_TAG_WIDTH-1 downto 0);
begin

  -----------------------------------------------------------------------------
  -- Constant checks
  -----------------------------------------------------------------------------
  -- pragma translate off
  -- Check maximum element count and signal width
  assert ELEMENT_COUNT_MAX <= 2 ** ELEMENT_COUNT_WIDTH
    report "ELEMENT_COUNT_MAX and ELEMENT_COUNT_WIDTH mismatch."
    severity failure;
  -- pragma translate on

  -----------------------------------------------------------------------------
  -- Command stream input
  -----------------------------------------------------------------------------
  -- The command stream is split into three. The output streams go to:
  -- * Input stream pre-processing
  -- * Bus request generation
  -- * Unlock buffer
  cmd_in_split_inst: StreamSync
    generic map (
      NUM_INPUTS => 1,
      NUM_OUTPUTS => 3
    )
    port map (
      clk                       => kcd_clk,
      reset                     => kcd_reset,
      in_valid(0)               => cmdIn_valid,
      in_ready(0)               => cmdIn_ready,
      out_valid(0)              => cmdIn_valid_pre,
      out_valid(1)              => cmdIn_valid_bus,
      out_valid(2)              => cmdIn_valid_unl,
      out_ready(0)              => cmdIn_ready_pre,
      out_ready(1)              => cmdIn_ready_bus,
      out_ready(2)              => cmdIn_ready_unl
    );

  -----------------------------------------------------------------------------
  -- Input stream pre-processing
  -----------------------------------------------------------------------------
  -- Pre-processes the stream to align to burst steps and generates write
  -- strobes. For offsets buffers, this unit also generates offsets for the
  -- child buffer (if required).

  pre_inst: BufferWriterPre
    generic map (
      INDEX_WIDTH               => INDEX_WIDTH,
      BUS_DATA_WIDTH            => BUS_DATA_WIDTH,
      BUS_STROBE_WIDTH          => BUS_STROBE_WIDTH,
      BUS_BURST_STEP_LEN        => BUS_BURST_STEP_LEN,
      IS_OFFSETS_BUFFER         => IS_OFFSETS_BUFFER,
      ELEMENT_WIDTH             => ELEMENT_WIDTH,
      ELEMENT_COUNT_MAX         => ELEMENT_COUNT_MAX,
      ELEMENT_COUNT_WIDTH       => ELEMENT_COUNT_WIDTH,
      CMD_CTRL_WIDTH            => CMD_CTRL_WIDTH,
      CMD_TAG_WIDTH             => CMD_TAG_WIDTH
    )
    port map (
      clk                       => kcd_clk,
      reset                     => kcd_reset,

      cmdIn_valid               => cmdIn_valid_pre,
      cmdIn_ready               => cmdIn_ready_pre,
      cmdIn_firstIdx            => cmdIn_firstIdx,
      cmdIn_lastIdx             => cmdIn_lastIdx,
      cmdIn_implicit            => cmdIn_implicit,
      cmdIn_ctrl                => cmdIn_ctrl,
      cmdIn_tag                 => cmdIn_tag,

      in_valid                  => in_valid,
      in_ready                  => in_ready,
      in_dvalid                 => '1',
      in_data                   => in_data,
      in_count                  => in_count,
      in_last                   => in_last,

      cmdOut_valid              => cmdOut_valid,
      cmdOut_ready              => cmdOut_ready,
      cmdOut_firstIdx           => cmdOut_firstIdx,
      cmdOut_lastIdx            => cmdOut_lastIdx,
      cmdOut_ctrl               => cmdOut_ctrl,
      cmdOut_tag                => cmdOut_tag,

      out_valid                 => pre_valid,
      out_ready                 => pre_ready,
      out_data                  => pre_data,
      out_strobe                => pre_strobe,
      out_last                  => pre_last
    );

  writebuf_strobe               <= pre_strobe;
  writebuf_data                 <= pre_data;
  writebuf_last                 <= pre_last;

  -- Generate signals for word_last to Write Buffer
  word_last                     <= pre_last;

  -- Split the preprocessed output stream into a data and word signaling stream
  pre_split_inst: StreamSync
    generic map (
      NUM_INPUTS => 1,
      NUM_OUTPUTS => 2
    )
    port map (
      clk                       => kcd_clk,
      reset                     => kcd_reset,
      in_valid(0)               => pre_valid,
      in_ready(0)               => pre_ready,
      out_valid(0)              => writebuf_valid,
      out_valid(1)              => word_valid,
      out_ready(0)              => writebuf_ready,
      out_ready(1)              => word_ready
    );

  -----------------------------------------------------------------------------
  -- Burst step / maximum burst counting
  -----------------------------------------------------------------------------
  -- Words that have been accepted by the bus write buffer are counted, and
  -- converted into a stream for the bus request generator that is only valid
  -- when a whole burst step has been written in the bus write buffer. Thus,
  -- the PrePadder must make sure to always output an integer multiple of
  -- a burst step length number of words, otherwise the system will deadlock.
  -- A second counter outputs the number of steps loaded when a maximum burst
  -- length has been reached or when the last signal is asserted.
  -- These counters prevent stalling the bus and indirectly the input stream,
  -- because if word handshakes are buffered while the request generator
  -- was not accepting them, it can only accept one each cycle after it's not
  -- busy anymore, while many words might already be present in the write
  -- buffer.

  -- Burst steps span multiple words, insert a bus word / beat counter
  word_count_gen: if BUS_BURST_STEP_LEN /= 1 generate
    word_count_inst : StreamElementCounter
      generic map (
        IN_COUNT_WIDTH              => 1,
        IN_COUNT_MAX                => 1,
        OUT_COUNT_WIDTH             => log2ceil(BUS_BURST_STEP_LEN+1),
        OUT_COUNT_MAX               => BUS_BURST_STEP_LEN
      )
      port map (
        clk                         => kcd_clk,
        reset                       => kcd_reset,
        in_valid                    => word_valid,
        in_ready                    => word_ready,
        in_last                     => word_last,
        in_count                    => word_count,
        in_dvalid                   => word_dvalid,
        out_valid                   => step_valid,
        out_ready                   => step_ready,
        out_count                   => open,
        out_last                    => step_last
      );

      -- We can make step_count 1, since the word stream should always
      -- contain some multiple of BUS_BURST_STEP_LEN elements. The next
      -- counter wants to count steps, not words.
      step_count                    <= "1";
  end generate;

  -- Burst steps are equal to one word. Pass through to the step stream.
  no_word_count_gen: if BUS_BURST_STEP_LEN = 1 generate
    word_ready                      <= step_ready;
    step_valid                      <= word_valid;
    step_last                       <= word_last;
    step_count                      <= "1";
  end generate;

  -- Count burst steps only if the maximum burst length is not equal to the step length
  steps_count_gen: if BUS_BURST_MAX_LEN /= BUS_BURST_STEP_LEN generate
    steps_count_inst : StreamElementCounter
      generic map (
        IN_COUNT_WIDTH              => 1,
        IN_COUNT_MAX                => 1,
        OUT_COUNT_WIDTH             => STEPS_COUNT_WIDTH,
        OUT_COUNT_MAX               => BUS_BURST_MAX_LEN / BUS_BURST_STEP_LEN
      )
      port map (
        clk                         => kcd_clk,
        reset                       => kcd_reset,
        in_valid                    => step_valid,
        in_ready                    => step_ready,
        in_last                     => step_last,
        in_count                    => step_count,
        in_dvalid                   => step_dvalid,
        out_valid                   => steps_valid,
        out_ready                   => steps_ready,
        out_count                   => steps_count,
        out_last                    => steps_last
      );
  end generate;

  -- Burst steps are equal to one word. Pass through to the steps stream.
  no_steps_count_gen: if BUS_BURST_MAX_LEN = BUS_BURST_STEP_LEN generate
    step_ready                      <= steps_ready;
    steps_valid                     <= step_valid;
    steps_last                      <= step_last;
    steps_count                     <= std_logic_vector(to_unsigned(1, STEPS_COUNT_WIDTH));
  end generate;

  -----------------------------------------------------------------------------
  -- Bus Request Generation
  -----------------------------------------------------------------------------
  cmdgen_inst: BufferWriterCmdGenBusReq
    generic map (
      BUS_ADDR_WIDTH            => BUS_ADDR_WIDTH,
      BUS_LEN_WIDTH             => BUS_LEN_WIDTH,
      BUS_DATA_WIDTH            => BUS_DATA_WIDTH,
      BUS_BURST_STEP_LEN        => BUS_BURST_STEP_LEN,
      BUS_BURST_MAX_LEN         => BUS_BURST_MAX_LEN,
      STEPS_COUNT_WIDTH         => STEPS_COUNT_WIDTH,
      STEPS_COUNT_MAX           => BUS_BURST_MAX_LEN/BUS_BURST_STEP_LEN,
      INDEX_WIDTH               => INDEX_WIDTH,
      ELEMENT_WIDTH             => ELEMENT_WIDTH,
      IS_OFFSETS_BUFFER         => IS_OFFSETS_BUFFER,
      CHECK_INDEX               => false
    )
    port map (
      clk                       => kcd_clk,
      reset                     => kcd_reset,
      cmdIn_valid               => cmdIn_valid_bus,
      cmdIn_ready               => cmdIn_ready_bus,
      cmdIn_firstIdx            => cmdIn_firstIdx,
      cmdIn_lastIdx             => cmdIn_lastIdx,
      cmdIn_baseAddr            => cmdIn_baseAddr,
      cmdIn_implicit            => cmdIn_implicit,
      steps_ready               => steps_ready,
      steps_valid               => steps_valid,
      steps_count               => steps_count,
      steps_last                => steps_last,
      busReq_valid              => req_valid,
      busReq_ready              => req_ready,
      busReq_addr               => req_addr,
      busReq_len                => req_len
    );

  -----------------------------------------------------------------------------
  -- Bus Write Buffer
  -----------------------------------------------------------------------------
  buffer_inst: BusWriteBuffer
    generic map (
      BUS_ADDR_WIDTH            => BUS_ADDR_WIDTH,
      BUS_LEN_WIDTH             => BUS_LEN_WIDTH,
      BUS_DATA_WIDTH            => BUS_DATA_WIDTH,
      BUS_STROBE_WIDTH          => BUS_STROBE_WIDTH,
      FIFO_DEPTH                => WRITE_BUFFER_DEPTH,
      LEN_SHIFT                 => BUS_FIFO_THRES_SHIFT,
      RAM_CONFIG                => "",
      SLV_LAST_MODE             => "generate"
    )
    port map (
<<<<<<< HEAD
      clk                       => kcd_clk,
      reset                     => kcd_reset,
      
=======
      clk                       => acc_clk,
      reset                     => acc_reset,

>>>>>>> 629e7270
      full                      => buffer_full,
      empty                     => buffer_empty,
      count                     => buffer_count,

      slv_wreq_valid            => req_valid,
      slv_wreq_ready            => req_ready,
      slv_wreq_addr             => req_addr,
      slv_wreq_len              => req_len,
      slv_wdat_valid            => writebuf_valid,
      slv_wdat_ready            => writebuf_ready,
      slv_wdat_data             => writebuf_data,
      slv_wdat_strobe           => writebuf_strobe,
      -- Last is actually the last word in the data stream of this command, so
      -- pass it through using the control signal. Actual last will be
      -- generated.
      slv_wdat_ctrl(0)          => writebuf_last,
      slv_wdat_last             => '0',

      mst_wreq_valid            => int_bus_wreq_valid,
      mst_wreq_ready            => int_bus_wreq_ready,
      mst_wreq_addr             => int_bus_wreq_addr,
      mst_wreq_len              => int_bus_wreq_len,
      mst_wdat_valid            => int_bus_wdat_valid,
      mst_wdat_ready            => int_bus_wdat_ready,
      mst_wdat_data             => int_bus_wdat_data,
      mst_wdat_strobe           => int_bus_wdat_strobe,
      mst_wdat_ctrl(0)          => last_in_cmd,
      mst_wdat_last             => int_bus_wdat_last
    );

  int_bus_wreq_ready            <= bus_wreq_ready;
  bus_wreq_valid                <= int_bus_wreq_valid;
  bus_wreq_addr                 <= int_bus_wreq_addr;
  bus_wreq_len                  <= int_bus_wreq_len;

  -- Input buffer for the unlock stream to prevent blocking the command stream
  unlock_input_buffer_inst: StreamBuffer
    generic map (
      MIN_DEPTH                 => 2,
      DATA_WIDTH                => CMD_TAG_WIDTH
    )
    port map (
      clk                       => kcd_clk,
      reset                     => kcd_reset,

      in_valid                  => cmdIn_valid_unl,
      in_ready                  => cmdIn_ready_unl,
      in_data                   => cmdIn_tag,

      out_valid                 => unl_i_valid,
      out_ready                 => unl_i_ready,
      out_data                  => unl_i_tag
    );

  -- Let the unlock output buffer and the bus last_in_cmd signal backpressure
  -- both the data and command stream.
  unlock_bus_sync_inst: StreamSync
    generic map (
      NUM_INPUTS => 2,
      NUM_OUTPUTS => 2
    )
    port map (
      clk                       => kcd_clk,
      reset                     => kcd_reset,

      in_valid(0)               => int_bus_wdat_valid,
      in_valid(1)               => unl_i_valid,

      in_advance(0)             => '1',
      in_advance(1)             => last_in_cmd,

      in_ready(0)               => int_bus_wdat_ready,
      in_ready(1)               => unl_i_ready,

      out_valid(0)              => bus_wdat_valid,
      out_valid(1)              => unl_o_valid,

      out_ready(0)              => bus_wdat_ready,
      out_ready(1)              => unl_o_ready,

      out_enable(0)             => '1',
      out_enable(1)             => last_in_cmd

    );

  -- Connect to output
  bus_wdat_data                 <= int_bus_wdat_data;
  bus_wdat_strobe               <= int_bus_wdat_strobe;
  bus_wdat_last                 <= int_bus_wdat_last;

  -- Connect the input buffer to the output buffer.
  unl_o_tag                     <= unl_i_tag;

  -- Output buffer for the unlock stream to prevent blocking the bus
  unlock_output_buffer_inst: StreamBuffer
    generic map (
      MIN_DEPTH                 => 2,
      DATA_WIDTH                => CMD_TAG_WIDTH
    )
    port map (
      clk                       => kcd_clk,
      reset                     => kcd_reset,

      -- Only valid when last_in_cmd is high
      in_valid                  => unl_o_valid,
      in_ready                  => unl_o_ready,
      in_data                   => unl_o_tag,

      out_valid                 => unlock_valid,
      out_ready                 => unlock_ready,
      out_data                  => unlock_tag
    );

end Behavioral;
<|MERGE_RESOLUTION|>--- conflicted
+++ resolved
@@ -499,15 +499,9 @@
       SLV_LAST_MODE             => "generate"
     )
     port map (
-<<<<<<< HEAD
-      clk                       => kcd_clk,
-      reset                     => kcd_reset,
+      clk                       => bcd_clk,
+      reset                     => bcd_reset,
       
-=======
-      clk                       => acc_clk,
-      reset                     => acc_reset,
-
->>>>>>> 629e7270
       full                      => buffer_full,
       empty                     => buffer_empty,
       count                     => buffer_count,
