-- Copyright 2018 Delft University of Technology
--
-- Licensed under the Apache License, Version 2.0 (the "License");
-- you may not use this file except in compliance with the License.
-- You may obtain a copy of the License at
--
--     http://www.apache.org/licenses/LICENSE-2.0
--
-- Unless required by applicable law or agreed to in writing, software
-- distributed under the License is distributed on an "AS IS" BASIS,
-- WITHOUT WARRANTIES OR CONDITIONS OF ANY KIND, either express or implied.
-- See the License for the specific language governing permissions and
-- limitations under the License.

library ieee;
use ieee.std_logic_1164.all;
use ieee.numeric_std.all;

entity UserCoreController is
  generic (
    REG_WIDTH                 : natural := 32
  );
  port (
    acc_clk                   : in  std_logic;
    acc_reset                 : in  std_logic;
    bus_clk                   : in  std_logic;
    bus_reset                 : in  std_logic;
    status                    : out  std_logic_vector(REG_WIDTH-1 downto 0);
    control                   : in  std_logic_vector(REG_WIDTH-1 downto 0);
    start                     : out std_logic;
    stop                      : out std_logic;
    reset                     : out std_logic;
    idle                      : in  std_logic;
    busy                      : in  std_logic;
    done                      : in  std_logic
  );
end UserCoreController;

architecture Behavioral of UserCoreController is
  
begin
  --TODO: implement clock crossings
  ctrl_proc: process(bus_clk) is
  begin
    if rising_edge(bus_clk) then
    
      start <= control(0);
      stop  <= control(1);
      reset <= control(2);
      
      if bus_reset = '1' then
        start <= '0';
        stop  <= '0';
        reset <= '1';
      end if;
      
      status(0) <= idle;
      status(1) <= busy;
      status(2) <= done;
<<<<<<< HEAD
      status(31 downto 3) <= (others => '0');
=======
>>>>>>> daa39450
    end if;
    
  end process;
  
end Behavioral;<|MERGE_RESOLUTION|>--- conflicted
+++ resolved
@@ -57,10 +57,6 @@
       status(0) <= idle;
       status(1) <= busy;
       status(2) <= done;
-<<<<<<< HEAD
-      status(31 downto 3) <= (others => '0');
-=======
->>>>>>> daa39450
     end if;
     
   end process;
